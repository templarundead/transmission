--- conflicted
+++ resolved
@@ -30,11 +30,7 @@
 
     steps:
     - name: Checkout repository and submodules
-<<<<<<< HEAD
-      uses: actions/checkout@8ade135a41bc03ea155e62e844d188df1ea18608 # v4
-=======
       uses: actions/checkout@v3
->>>>>>> d273e0f9
       with:
         submodules: recursive
 
